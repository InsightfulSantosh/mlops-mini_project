--- conflicted
+++ resolved
@@ -89,13 +89,6 @@
 # Mypy cache
 .mypy_cache/
 
-<<<<<<< HEAD
-pipeline_logs/
-reports/
-/pipeline_logs
-/reports
-myenv/
-=======
-myenv
-models/
->>>>>>> 7720a5f9
+/pipeline_logs/
+/reports/
+/models/
